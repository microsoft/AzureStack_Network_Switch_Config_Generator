--- conflicted
+++ resolved
@@ -1,10 +1,6 @@
 {{ template "hostname" .Switch -}}
-<<<<<<< HEAD
-{{ template "stig_feature" -}}
-=======
 {{ template "banner" .ToolBuildVersion -}}
 {{ template "stig_feature" . -}}
->>>>>>> 15044eca
 {{ template "stig_user" .GlobalSetting -}}
 {{ template "stig_ssh" -}}
 {{ template "qos" -}}
