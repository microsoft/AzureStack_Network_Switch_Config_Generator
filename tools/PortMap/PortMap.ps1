#Requires -Version 5.1

<#
.SYNOPSIS
    PortMap Tool - Network Device Physical Port Assignment Documentation Generator

.DESCRIPTION
    The PortMap tool is a network documentation utility designed to detail physical port assignments 
    and cable connections for network devices. It creates comprehensive documentation artifacts that 
    describe the physical cabling configuration of network switches.

.PARAMETER InputFile
    Path to the input JSON configuration file describing network devices and connections (mutually exclusive with DeviceCsvFile/ConnectionCsvFile parameter set).

.PARAMETER DeviceCsvFile
    Path to the devices CSV file (one row per port range). Required in CSV parameter set.

.PARAMETER ConnectionCsvFile
    Optional path to the connections CSV file (one row per connection definition). If omitted, only device/port inventory is processed.

.PARAMETER OutputFormat
    Output format for the port mapping data. Valid values: Markdown, CSV, JSON

.PARAMETER OutputFile
    Optional output file path. If not specified, Markdown output goes to console.

.PARAMETER ShowUnused
    Include unused ports in the output analysis.

.PARAMETER DeviceFilter
    Filter output by specific device names (comma-separated list).

.PARAMETER Validate
    Validate the input JSON configuration without generating output.

 .EXAMPLE
    JSON Input (original):
        .\PortMap.ps1 -InputFile "network-config.json" -OutputFormat Markdown

.EXAMPLE
    CSV Input (devices + connections):
        .\PortMap.ps1 -DeviceCsvFile .\devices.csv -ConnectionCsvFile .\connections.csv -OutputFormat Markdown

.EXAMPLE
    CSV Input (devices only inventory):
        .\PortMap.ps1 -DeviceCsvFile .\devices.csv -OutputFormat JSON -Validate

.EXAMPLE
    .\PortMap.ps1 -InputFile "datacenter-design.json" -OutputFormat CSV -OutputFile "port-mapping.csv"

.EXAMPLE
    .\PortMap.ps1 -InputFile "rack-layout.json" -OutputFormat JSON -OutputFile "port-data.json" -ShowUnused

.NOTES
    Version: 1.0
    Author: Network Engineering Team
    Purpose: Part of AzureStack Network Switch Config Generator project
<#
 Added CSV input support (DeviceCsvFile/ConnectionCsvFile) with new parameter sets:
    - JsonProcess / JsonValidate = legacy JSON input path
    - CsvProcess  / CsvValidate  = CSV input mode
<<<<<<< HEAD
<#
 Added CSV input support (DeviceCsvFile/ConnectionCsvFile) with new parameter sets:
    - JsonProcess / JsonValidate = legacy JSON input path
    - CsvProcess  / CsvValidate  = CSV input mode
=======
>>>>>>> 6cc943c1
#>
[CmdletBinding(DefaultParameterSetName = 'JsonProcess')]
param(
    # JSON Input (original behavior)
<<<<<<< HEAD
    [Parameter(
        Mandatory = $true,
        Position = 0,
        ParameterSetName = 'JsonProcess',
        HelpMessage = "Path to the input JSON configuration file describing network devices and connections"
    )]
    [Parameter(
        Mandatory = $true,
        Position = 0,
=======
    [Parameter(
        Mandatory = $true,
        Position = 0,
        ParameterSetName = 'JsonProcess',
        HelpMessage = "Path to the input JSON configuration file describing network devices and connections"
    )]
    [Parameter(
        Mandatory = $true,
        Position = 0,
>>>>>>> 6cc943c1
        ParameterSetName = 'JsonValidate',
        HelpMessage = "Path to the input JSON configuration file describing network devices and connections"
    )]
    [ValidateScript({
            if ($_ -and -not (Test-Path -Path $_ -PathType Leaf)) {
                throw "File does not exist: $_"
            }
            if ($_ -and -not ($_ -match '\.json$')) {
                throw "File must have .json extension: $_"
            }
            return $true
        })]
    [Alias('Config', 'Input')]
    [string]$InputFile,

    # CSV Inputs (new) - devices CSV required, connections CSV optional
    [Parameter(
        Mandatory = $true,
        ParameterSetName = 'CsvProcess',
        HelpMessage = "Path to devices CSV file (one row per port range)"
    )]
    [Parameter(
        Mandatory = $true,
        ParameterSetName = 'CsvValidate',
        HelpMessage = "Path to devices CSV file (one row per port range)"
    )]
    [ValidateScript({
            if ($_ -and -not (Test-Path -Path $_ -PathType Leaf)) { throw "Devices CSV file does not exist: $_" }
            if ($_ -and -not ($_ -match '\.csv$')) { throw "Devices CSV must have .csv extension: $_" }
            return $true
        })]
    [string]$DeviceCsvFile,

    [Parameter(
        Mandatory = $false,
        ParameterSetName = 'CsvProcess',
        HelpMessage = "Optional connections CSV file"
<<<<<<< HEAD
    )]
    [Parameter(
        Mandatory = $false,
        ParameterSetName = 'CsvValidate',
        HelpMessage = "Optional connections CSV file"
=======
>>>>>>> 6cc943c1
    )]
    [Parameter(
        Mandatory = $false,
        ParameterSetName = 'CsvValidate',
        HelpMessage = "Optional connections CSV file"
    )]
    [ValidateScript({
            if ($_ -and -not (Test-Path -Path $_ -PathType Leaf)) { throw "Connections CSV file does not exist: $_" }
            if ($_ -and -not ($_ -match '\.csv$')) { throw "Connections CSV must have .csv extension: $_" }
            return $true
        })]
    [string]$ConnectionCsvFile,

    # Output format (all parameter sets)
    [Parameter(Mandatory = $true, ParameterSetName = 'JsonProcess', HelpMessage = "Output format for the port mapping data")]
    [Parameter(Mandatory = $true, ParameterSetName = 'CsvProcess', HelpMessage = "Output format for the port mapping data")]
    [Parameter(Mandatory = $true, ParameterSetName = 'JsonValidate')]
    [Parameter(Mandatory = $true, ParameterSetName = 'CsvValidate')]
    [ValidateSet("Markdown", "CSV", "JSON", IgnoreCase = $true)]
    [Alias('Format')]
    [string]$OutputFormat,

    [Parameter(Mandatory = $false, ParameterSetName='JsonProcess')]
    [Parameter(Mandatory = $false, ParameterSetName='CsvProcess')]
    [Parameter(Mandatory = $false, ParameterSetName='JsonValidate')]
    [Parameter(Mandatory = $false, ParameterSetName='CsvValidate')]
    [ValidateScript({
            if ($_ -and -not (Test-Path -Path $_ -PathType Leaf)) { throw "Connections CSV file does not exist: $_" }
            if ($_ -and -not ($_ -match '\.csv$')) { throw "Connections CSV must have .csv extension: $_" }
            return $true
        })]
    [string]$ConnectionCsvFile,

    # Output format (all parameter sets)
    [Parameter(Mandatory = $true, ParameterSetName = 'JsonProcess', HelpMessage = "Output format for the port mapping data")]
    [Parameter(Mandatory = $true, ParameterSetName = 'CsvProcess', HelpMessage = "Output format for the port mapping data")]
    [Parameter(Mandatory = $true, ParameterSetName = 'JsonValidate')]
    [Parameter(Mandatory = $true, ParameterSetName = 'CsvValidate')]
    [ValidateSet("Markdown", "CSV", "JSON", IgnoreCase = $true)]
    [Alias('Format')]
    [string]$OutputFormat,

    [Parameter(Mandatory = $false, ParameterSetName='JsonProcess')]
    [Parameter(Mandatory = $false, ParameterSetName='CsvProcess')]
    [Parameter(Mandatory = $false, ParameterSetName='JsonValidate')]
    [Parameter(Mandatory = $false, ParameterSetName='CsvValidate')]
    [ValidateScript({
            if (-not $_) { return $true }
            $directory = Split-Path -Path $_ -Parent
            if ($directory -and -not (Test-Path -Path $directory)) {
                throw "Output directory does not exist: $directory"
            }
            return $true
        })]
    [Alias('Output', 'File')]
    [string]$OutputFile,

    [Parameter(Mandatory = $false, ParameterSetName='JsonProcess')]
    [Parameter(Mandatory = $false, ParameterSetName='CsvProcess')]
    [Alias('Unused')]
    [switch]$ShowUnused = $false,

    [Parameter(Mandatory = $false, ParameterSetName='JsonProcess')]
    [Parameter(Mandatory = $false, ParameterSetName='CsvProcess')]
    [ValidateNotNullOrEmpty()]
    [Alias('Filter', 'Devices')]
    [string[]]$DeviceFilter,

    # Validation switch (applies to both JSON and CSV parameter sets)
<<<<<<< HEAD
    [Parameter(
        Mandatory = $false,
        ParameterSetName = 'JsonValidate',
        HelpMessage = "Validate the input configuration without generating output"
    )]
    [Parameter(
        Mandatory = $false,
=======
    [Parameter(
        Mandatory = $false,
        ParameterSetName = 'JsonValidate',
        HelpMessage = "Validate the input configuration without generating output"
    )]
    [Parameter(
        Mandatory = $false,
>>>>>>> 6cc943c1
        ParameterSetName = 'CsvValidate',
        HelpMessage = "Validate the input configuration without generating output"
    )]
    [switch]$Validate,

    [Parameter(
        Mandatory = $false,
        HelpMessage = "Display detailed progress information"
    )]
    [switch]$Detailed
)

# Script-level variables - Using proper scoping
$Script:ErrorCount = 0
$Script:ValidationErrors = [System.Collections.Generic.List[string]]::new()
$Script:PortMapVersion = "1.0.0"

# Set strict mode for better error handling
Set-StrictMode -Version Latest

# Initialize error action preference
$ErrorActionPreference = 'Stop'

#region Helper Functions

function Write-PortMapLog {
    <#
    .SYNOPSIS
        Writes formatted log messages for the PortMap tool.
    
    .DESCRIPTION
        Provides consistent logging with timestamps and color coding based on message level.
    
    .PARAMETER Message
        The message to log.
    
    .PARAMETER Level
        The logging level (Info, Warning, Error).
    #>
    [CmdletBinding()]
    param(
        [Parameter(Mandatory = $true)]
        [string]$Message,
        
        [Parameter(Mandatory = $false)]
        [ValidateSet("Info", "Warning", "Error")]
        [string]$Level = "Info"
    )
    
    $timestamp = Get-Date -Format "yyyy-MM-dd HH:mm:ss"
    $logMessage = "[$timestamp] [$Level] $Message"
    
    switch ($Level) {
        "Info" { 
            Write-Host $logMessage -ForegroundColor Green 
        }
        "Warning" { 
            Write-Warning $logMessage 
        }
        "Error" { 
            Write-Error $logMessage
            $Script:ErrorCount++
        }
    }
}

function Import-PortMapCsvConfiguration {
    <#
    .SYNOPSIS
        Builds the canonical configuration object from CSV input files.
    .DESCRIPTION
        Converts two CSV files (devices & connections) into the same structure expected
        by JSON parsing logic: @{ devices = @(); connections = @() }
        Devices CSV Schema (one row per port range):
            DeviceName,DeviceMake,DeviceModel,Location,Rack,RackUnit,PortRange,MediaType,Speed,Description
        Connections CSV Schema (one row per connection mapping block):
            SourceDevice,SourcePorts,SourceMedia,DestinationDevice,DestinationPorts,DestinationMedia,ConnectionType,Notes
        Notes:
            - Rack / RackUnit are optional (alternative to Location)
            - DestinationPorts optional (0 placeholder if missing)
            - Speed / Description optional on connections
    .PARAMETER DeviceCsvFile
        Path to device CSV file.
    .PARAMETER ConnectionCsvFile
        Optional path to connections CSV file.
    .OUTPUTS
        PSCustomObject with .devices and .connections collections.
    #>
    [CmdletBinding()] 
    param(
        [Parameter(Mandatory = $true)]
        [string]$DeviceCsvFile,
        [Parameter(Mandatory = $false)]
        [string]$ConnectionCsvFile
    )

    Write-PortMapLog "Parsing devices CSV: $DeviceCsvFile" -Level Info
    $deviceRows = Import-Csv -Path $DeviceCsvFile

    if (-not $deviceRows -or $deviceRows.Count -eq 0) {
        throw "Devices CSV is empty: $DeviceCsvFile"
    }

    # Group rows by device to aggregate port ranges
    $deviceGroups = $deviceRows | Group-Object -Property DeviceName
    $devices = [System.Collections.Generic.List[object]]::new()

    foreach ($group in $deviceGroups) {
        $first = $group.Group | Select-Object -First 1
        $portRanges = [System.Collections.Generic.List[object]]::new()
        foreach ($row in $group.Group) {
            if (-not $row.PortRange) { continue }
            $portRanges.Add([PSCustomObject]@{ range = $row.PortRange; mediaType = $row.MediaType; speed = $row.Speed; description = $row.Description })
        }

        if ($portRanges.Count -eq 0) { Write-PortMapLog "Device '$($group.Name)' has no valid PortRange entries" -Level Warning }

        $deviceObj = [PSCustomObject]@{
            deviceName = $group.Name
            deviceMake = $first.DeviceMake
            deviceModel = $first.DeviceModel
            location = if ($first.Location) { $first.Location } else { $null }
            rack = if ($first.Rack) { $first.Rack } else { $null }
            rackUnit = if ($first.RackUnit) { $first.RackUnit } else { $null }
            portRanges = $portRanges
        }
        $devices.Add($deviceObj)
    }

    $connections = @()
    if ($ConnectionCsvFile) {
        if (Test-Path -Path $ConnectionCsvFile -PathType Leaf) {
            Write-PortMapLog "Parsing connections CSV: $ConnectionCsvFile" -Level Info
            $connectionRows = Import-Csv -Path $ConnectionCsvFile
            $connList = [System.Collections.Generic.List[object]]::new()
            foreach ($row in $connectionRows) {
                if (-not $row.SourceDevice -or -not $row.SourcePorts) { 
                    Write-PortMapLog "Skipping connection row missing SourceDevice or SourcePorts" -Level Warning
                    continue 
                }
                $connList.Add([PSCustomObject]@{
                        sourceDevice = $row.SourceDevice
                        sourcePorts = $row.SourcePorts
                        sourceMedia = $row.SourceMedia
                        destinationDevice = $row.DestinationDevice
                        destinationPorts = if ($row.DestinationPorts) { $row.DestinationPorts } else { '0' }
                        destinationMedia = $row.DestinationMedia
                        connectionType = $row.ConnectionType
                        notes = $row.Notes
                    })
            }
            $connections = $connList.ToArray()
        }
        else {
            Write-PortMapLog "Connections CSV file not found: $ConnectionCsvFile" -Level Warning
        }
    }

    return [PSCustomObject]@{ devices = $devices.ToArray(); connections = $connections }
}

<<<<<<< HEAD
function Import-PortMapCsvConfiguration {
    <#
    .SYNOPSIS
        Builds the canonical configuration object from CSV input files.
    .DESCRIPTION
        Converts two CSV files (devices & connections) into the same structure expected
        by JSON parsing logic: @{ devices = @(); connections = @() }
        Devices CSV Schema (one row per port range):
            DeviceName,DeviceMake,DeviceModel,Location,Rack,RackUnit,PortRange,MediaType,Speed,Description
        Connections CSV Schema (one row per connection mapping block):
            SourceDevice,SourcePorts,SourceMedia,DestinationDevice,DestinationPorts,DestinationMedia,ConnectionType,Notes
        Notes:
            - Rack / RackUnit are optional (alternative to Location)
            - DestinationPorts optional (0 placeholder if missing)
            - Speed / Description optional on connections
    .PARAMETER DeviceCsvFile
        Path to device CSV file.
    .PARAMETER ConnectionCsvFile
        Optional path to connections CSV file.
    .OUTPUTS
        PSCustomObject with .devices and .connections collections.
    #>
    [CmdletBinding()] 
    param(
        [Parameter(Mandatory = $true)]
        [string]$DeviceCsvFile,
        [Parameter(Mandatory = $false)]
        [string]$ConnectionCsvFile
    )

    Write-PortMapLog "Parsing devices CSV: $DeviceCsvFile" -Level Info
    $deviceRows = Import-Csv -Path $DeviceCsvFile

    if (-not $deviceRows -or $deviceRows.Count -eq 0) {
        throw "Devices CSV is empty: $DeviceCsvFile"
    }

    # Group rows by device to aggregate port ranges
    $deviceGroups = $deviceRows | Group-Object -Property DeviceName
    $devices = [System.Collections.Generic.List[object]]::new()

    foreach ($group in $deviceGroups) {
        $first = $group.Group | Select-Object -First 1
        $portRanges = [System.Collections.Generic.List[object]]::new()
        foreach ($row in $group.Group) {
            if (-not $row.PortRange) { continue }
            $portRanges.Add([PSCustomObject]@{ range = $row.PortRange; mediaType = $row.MediaType; speed = $row.Speed; description = $row.Description })
        }

        if ($portRanges.Count -eq 0) { Write-PortMapLog "Device '$($group.Name)' has no valid PortRange entries" -Level Warning }

        $deviceObj = [PSCustomObject]@{
            deviceName = $group.Name
            deviceMake = $first.DeviceMake
            deviceModel = $first.DeviceModel
            location = if ($first.Location) { $first.Location } else { $null }
            rack = if ($first.Rack) { $first.Rack } else { $null }
            rackUnit = if ($first.RackUnit) { $first.RackUnit } else { $null }
            portRanges = $portRanges
        }
        $devices.Add($deviceObj)
    }

    $connections = @()
    if ($ConnectionCsvFile) {
        if (Test-Path -Path $ConnectionCsvFile -PathType Leaf) {
            Write-PortMapLog "Parsing connections CSV: $ConnectionCsvFile" -Level Info
            $connectionRows = Import-Csv -Path $ConnectionCsvFile
            $connList = [System.Collections.Generic.List[object]]::new()
            foreach ($row in $connectionRows) {
                if (-not $row.SourceDevice -or -not $row.SourcePorts) { 
                    Write-PortMapLog "Skipping connection row missing SourceDevice or SourcePorts" -Level Warning
                    continue 
                }
                $connList.Add([PSCustomObject]@{
                        sourceDevice = $row.SourceDevice
                        sourcePorts = $row.SourcePorts
                        sourceMedia = $row.SourceMedia
                        destinationDevice = $row.DestinationDevice
                        destinationPorts = if ($row.DestinationPorts) { $row.DestinationPorts } else { '0' }
                        destinationMedia = $row.DestinationMedia
                        connectionType = $row.ConnectionType
                        notes = $row.Notes
                    })
            }
            $connections = $connList.ToArray()
        }
        else {
            Write-PortMapLog "Connections CSV file not found: $ConnectionCsvFile" -Level Warning
        }
    }

    return [PSCustomObject]@{ devices = $devices.ToArray(); connections = $connections }
}

=======
>>>>>>> 6cc943c1
function Test-NetworkConfiguration {
    <#
    .SYNOPSIS
        Validates the JSON network configuration structure.
    
    .DESCRIPTION
        Performs comprehensive validation of the input JSON configuration to ensure
        all required fields are present and properly formatted.
    
    .PARAMETER Configuration
        The configuration object to validate.
    
    .OUTPUTS
        System.Boolean
        Returns $true if configuration is valid, $false otherwise.
    #>
    [CmdletBinding()]
    [OutputType([bool])]
    param(
        [Parameter(Mandatory = $true)]
        [object]$Configuration
    )
    
    Write-PortMapLog "Validating JSON configuration..." -Level Info
    
    # Validate devices section
    if (-not $Configuration.devices) {
        $Script:ValidationErrors.Add("Missing 'devices' section in configuration")
        return $false
    }
    
    foreach ($device in $Configuration.devices) {
        if (-not $device.deviceName) {
            $Script:ValidationErrors.Add("Device missing 'deviceName' property")
        }
        if (-not $device.deviceMake) {
            $Script:ValidationErrors.Add("Device '$($device.deviceName)' missing 'deviceMake' property")
        }
        if (-not $device.deviceModel) {
            $Script:ValidationErrors.Add("Device '$($device.deviceName)' missing 'deviceModel' property")
        }
        if (-not $device.portRanges) {
            $Script:ValidationErrors.Add("Device '$($device.deviceName)' missing 'portRanges' property")
        }
        
        # Validate port ranges structure
        if ($device.portRanges) {
            foreach ($portRange in $device.portRanges) {
                if (-not $portRange.range) {
                    $Script:ValidationErrors.Add("Device '$($device.deviceName)' has port range missing 'range' property")
                }
                if (-not $portRange.mediaType) {
                    $Script:ValidationErrors.Add("Device '$($device.deviceName)' has port range missing 'mediaType' property")
                }
            }
        }
    }
    
    # Validate connections section
    if ($Configuration.connections) {
        foreach ($connection in $Configuration.connections) {
            if (-not $connection.sourceDevice) {
                $Script:ValidationErrors.Add("Connection missing 'sourceDevice' property")
            }
            if (-not $connection.destinationDevice) {
                $Script:ValidationErrors.Add("Connection missing 'destinationDevice' property")
            }
            if (-not $connection.sourcePorts) {
                $Script:ValidationErrors.Add("Connection missing 'sourcePorts' property")
            }
        }
    }
    
    if ($Script:ValidationErrors.Count -gt 0) {
        foreach ($validationError in $Script:ValidationErrors) {
            Write-PortMapLog $validationError -Level Error
        }
        return $false
    }
    
    Write-PortMapLog "Configuration validation passed" -Level Info
    return $true
}

function Expand-NetworkPortRange {
    <#
    .SYNOPSIS
        Expands port range notation into individual port numbers or breakout interfaces.
    
    .DESCRIPTION
        Converts port range strings like "1-48" into arrays of individual port numbers.
        Also handles single port numbers and breakout cable interfaces (e.g., "1.1-1.4").
        Breakout cables use the format [primary].[sub] where QSFP interfaces can be
        split into multiple sub-interfaces.
    
    .PARAMETER Range
        The port range string to expand. Examples:
        - "1-48" (standard range)
        - "25" (single port)
        - "1.1-1.4" (breakout cable range)
        - "1.1" (single breakout interface)
    
    .OUTPUTS
        System.Object[]
        Array of individual port identifiers (integers for standard ports, strings for breakout interfaces).
    #>
    [CmdletBinding()]
    [OutputType([object[]])]
    param(
        [Parameter(Mandatory = $true)]
        [ValidateNotNullOrEmpty()]
        [string]$Range
    )
    
    $Range = $Range.Trim()
    
    # Handle breakout cable ranges (e.g., "1.1-1.4")
    if ($Range -match '^(\d+)\.(\d+)-(\d+)\.(\d+)$') {
        $startPrimary = [int]$matches[1]
        $startSub = [int]$matches[2]
        $endPrimary = [int]$matches[3]
        $endSub = [int]$matches[4]
        
        # Validate that primary interfaces match for breakout cables
        if ($startPrimary -ne $endPrimary) {
            Write-PortMapLog "Breakout cable range '$Range' spans multiple primary interfaces ($startPrimary to $endPrimary). This may not be intended." -Level Warning
        }
        
        if ($startSub -gt $endSub) {
            Write-PortMapLog "Invalid breakout range '$Range': start sub-interface ($startSub) is greater than end sub-interface ($endSub)" -Level Warning
            return @()
        }
        
        # Generate breakout sub-interfaces efficiently
        $interfaces = for ($sub = $startSub; $sub -le $endSub; $sub++) {
            "$startPrimary.$sub"
        }
        return $interfaces
    }
    # Handle single breakout interface (e.g., "1.1")
    elseif ($Range -match '^(\d+)\.(\d+)$') {
        return , @($Range)  # Use unary comma operator to prevent unwrapping
    }
    # Handle standard port ranges (e.g., "1-48")
    elseif ($Range -match '^(\d+)-(\d+)$') {
        $start = [int]$matches[1]
        $end = [int]$matches[2]
        
        if ($start -gt $end) {
            Write-PortMapLog "Invalid port range '$Range': start ($start) is greater than end ($end)" -Level Warning
            return @()
        }
        
        if ($start -lt 1 -or $end -gt 999) {
            Write-PortMapLog "Port range '$Range' has unusual values (expected 1-999)" -Level Warning
        }
        
        return $start..$end
    }
    # Handle single standard port (e.g., "25")
    elseif ($Range -match '^\d+$') {
        return @([int]$Range)
    }
    else {
        Write-PortMapLog "Invalid port range format: '$Range'. Expected formats: '1-48', '25', '1.1-1.4', or '1.1'" -Level Warning
        return @()
    }
}

function New-UniqueOutputFileName {
    <#
    .SYNOPSIS
        Generates a unique output filename with device information and incremental numbering.
    
    .DESCRIPTION
        Creates a filename that includes input parameters, device information, and ensures
        uniqueness by adding incremental numbers if the file already exists.
    
    .PARAMETER InputFile
        The original input file path.
    
    .PARAMETER OutputFormat
        The desired output format (JSON, CSV, Markdown).
    
    .PARAMETER Devices
        Array of device objects containing deviceName, deviceMake, and deviceModel.
    
    .PARAMETER OutputFile
        Optional explicit output file path.
    
    .OUTPUTS
        System.String
        Returns the unique output file path.
    #>
    [CmdletBinding()]
    [OutputType([string])]
    param(
        [Parameter(Mandatory = $false)]
        [string]$InputFile,
        
        [Parameter(Mandatory = $true)]
        [string]$OutputFormat,
        
        [Parameter(Mandatory = $true)]
        [array]$Devices,
        
        [Parameter(Mandatory = $false)]
        [string]$OutputFile
    )
    
    if (-not $InputFile -or $InputFile -eq '') {
        $InputFile = 'csv-import'
    }

    if ($OutputFile) {
        # If explicit output file is provided, ensure it has a full path
        if ([System.IO.Path]::IsPathRooted($OutputFile)) {
            $baseFileName = $OutputFile
        }
        else {
            $baseFileName = Join-Path -Path (Get-Location) -ChildPath $OutputFile
        }
    }
    else {
        # Generate filename with device information
        $inputBaseName = [System.IO.Path]::GetFileNameWithoutExtension($InputFile)
        $extension = switch ($OutputFormat.ToLower()) {
            "csv" { "csv" }
            "json" { "json" }
            default { "md" }
        }
        
        # Extract unique device makes and models
        $deviceMakes = $Devices | Select-Object -ExpandProperty deviceMake -Unique | Sort-Object
        $deviceModels = $Devices | Select-Object -ExpandProperty deviceModel -Unique | Sort-Object
        $deviceCount = $Devices.Count
        
        # Create a compact device identifier
        $makeString = ($deviceMakes -join "-").Replace(" ", "")
        $modelString = ($deviceModels -join "-").Replace(" ", "").Replace("/", "-")
        
        # For CSV format with single device, include device name in filename
        if ($OutputFormat.ToLower() -eq "csv" -and $deviceCount -eq 1) {
            $deviceName = $Devices[0].deviceName
            $sanitizedDeviceName = $deviceName -replace '[^\w\-.]', '_'
            $deviceInfo = "$sanitizedDeviceName-$makeString-$modelString"
            $baseFileName = Join-Path -Path (Get-Location) -ChildPath "$inputBaseName-$deviceInfo-portmap.$extension"
        }
        else {
            # Generate base filename with device info (for multi-device or non-CSV formats)
            $deviceInfo = "$makeString-$modelString-$($deviceCount)dev"
            $baseFileName = Join-Path -Path (Get-Location) -ChildPath "$inputBaseName-$deviceInfo-portmap.$extension"
        }
    }
    
    # Check if file exists and create unique name if needed
    $finalFileName = $baseFileName
    $counter = 1
    
    while (Test-Path -Path $finalFileName) {
        $directory = Split-Path -Path $baseFileName -Parent
        if (-not $directory) {
            $directory = Get-Location
        }
        $nameWithoutExt = [System.IO.Path]::GetFileNameWithoutExtension($baseFileName)
        $extension = [System.IO.Path]::GetExtension($baseFileName)
        
        # Remove previous counter if it exists
        if ($nameWithoutExt -match '(.+)-(\d+)$') {
            $nameWithoutExt = $matches[1]
        }
        
        $finalFileName = Join-Path -Path $directory -ChildPath "$nameWithoutExt-$counter$extension"
        $counter++
    }
    
    return $finalFileName
}

function Get-NetworkDevicePortInfo {
    <#
    .SYNOPSIS
        Extracts port information from a device configuration.
    
    .DESCRIPTION
        Processes device configuration to create a comprehensive port information structure
        including total ports, port details, and usage tracking.
    
    .PARAMETER Device
        The device configuration object.
    
    .OUTPUTS
        System.Collections.Hashtable
        Hashtable containing port information and details.
    #>
    [CmdletBinding()]
    [OutputType([hashtable])]
    param(
        [Parameter(Mandatory = $true)]
        [object]$Device
    )
    
    $portInfo = @{
        TotalPorts  = 0
        UsedPorts   = [System.Collections.Generic.List[object]]::new()
        UnusedPorts = [System.Collections.Generic.List[object]]::new()
        PortDetails = @{}
    }
    
    # Calculate total ports and create port details
    foreach ($portRange in $Device.portRanges) {
        $ports = Expand-NetworkPortRange -Range $portRange.range
        $portInfo.TotalPorts += @($ports).Count
        
        foreach ($port in $ports) {
            $portInfo.PortDetails[$port] = @{
                MediaType   = $portRange.mediaType
                Speed       = if ($null -ne $portRange.speed -and $portRange.speed -ne '') { $portRange.speed } else { "Unknown" }
                Description = if ($null -ne $portRange.description -and $portRange.description -ne '') { $portRange.description } else { "No description" }
                IsUsed      = $false
                Connection  = $null
            }
        }
    }
    
    return $portInfo
}

function New-ConnectionMappings {
    <#
    .SYNOPSIS
        Creates connection mappings from configuration data.
    
    .DESCRIPTION
        Processes connection configurations to create detailed port-to-port mappings
        and updates device port usage information.
    
    .PARAMETER Connections
        Array of connection configuration objects.
    
    .PARAMETER DevicePortInfo
        Hashtable of device port information to update.
    
    .OUTPUTS
        System.Object[]
        Array of connection mapping objects.
    #>
    [CmdletBinding()]
    [OutputType([object[]])]
    param(
        [Parameter(Mandatory = $true)]
        [AllowEmptyCollection()]
        [object[]]$Connections,
        
        [Parameter(Mandatory = $true)]
        [hashtable]$DevicePortInfo
    )
    
    $connectionMappings = [System.Collections.Generic.List[object]]::new()
    
    foreach ($connection in $Connections) {
        try {
            # Parse source ports with error context
            $sourcePorts = Expand-NetworkPortRange -Range $connection.sourcePorts
            if ($null -eq $sourcePorts -or @($sourcePorts).Count -eq 0) {
                throw "Failed to parse source ports: '$($connection.sourcePorts)'"
            }
            
            # Parse destination ports with error context
            $destPorts = if ($connection.destinationPorts) { 
                $destPortsResult = Expand-NetworkPortRange -Range $connection.destinationPorts
                # Allow empty results for destination ports (port 0 or invalid formats are handled gracefully)
                if ($null -eq $destPortsResult) {
                    Write-PortMapLog "Could not parse destination ports '$($connection.destinationPorts)' for connection from '$($connection.sourceDevice)' to '$($connection.destinationDevice)', using port 0 as placeholder" -Level Warning
                    @(0) * @($sourcePorts).Count
                }
                elseif (@($destPortsResult).Count -eq 0) {
                    Write-PortMapLog "Destination ports '$($connection.destinationPorts)' for connection from '$($connection.sourceDevice)' to '$($connection.destinationDevice)' resulted in empty range, using port 0 as placeholder" -Level Warning
                    @(0) * @($sourcePorts).Count
                }
                else {
                    $destPortsResult
                }
            }
            else { 
                @(0) * @($sourcePorts).Count 
            }
        }
        catch {
            $errorMsg = "Connection processing failed - SourceDevice: '$($connection.sourceDevice)', SourcePorts: '$($connection.sourcePorts)', DestinationDevice: '$($connection.destinationDevice)', DestinationPorts: '$($connection.destinationPorts)'. Error: $($_.Exception.Message)"
            Write-PortMapLog $errorMsg -Level Error
            throw $errorMsg
        }
        
        for ($i = 0; $i -lt @($sourcePorts).Count; $i++) {
            $sourcePort = $sourcePorts[$i]
            $destPort = if ($i -lt @($destPorts).Count) { $destPorts[$i] } else { $destPorts[0] }
            
            # Mark source port as used
            if ($DevicePortInfo.ContainsKey($connection.sourceDevice)) {
                if ($DevicePortInfo[$connection.sourceDevice].PortDetails.ContainsKey($sourcePort)) {
                    $DevicePortInfo[$connection.sourceDevice].PortDetails[$sourcePort].IsUsed = $true
                    $DevicePortInfo[$connection.sourceDevice].PortDetails[$sourcePort].Connection = $connection.destinationDevice
                    $DevicePortInfo[$connection.sourceDevice].UsedPorts.Add($sourcePort)
                }
            }
            
            # Create connection mapping
            $mapping = [PSCustomObject]@{
                SourceDevice      = $connection.sourceDevice
                SourcePort        = $sourcePort
                SourceMedia       = if ($null -ne $connection.sourceMedia -and $connection.sourceMedia -ne '') { $connection.sourceMedia } else { "Unknown" }
                DestinationDevice = $connection.destinationDevice
                DestinationPort   = $destPort
                DestinationMedia  = if ($null -ne $connection.destinationMedia -and $connection.destinationMedia -ne '') { $connection.destinationMedia } else { "Unknown" }
                Status            = "Active"
                ConnectionType    = if ($null -ne $connection.connectionType -and $connection.connectionType -ne '') { $connection.connectionType } else { "Unknown" }
                Notes             = if ($null -ne $connection.notes) { $connection.notes } else { "" }
            }
            
            $connectionMappings.Add($mapping)
        }
    }
    
    # Update unused ports
    foreach ($deviceName in $DevicePortInfo.Keys) {
        $device = $DevicePortInfo[$deviceName]
        $unusedPorts = $device.PortDetails.Keys | Where-Object { -not $device.PortDetails[$_].IsUsed }
        $device.UnusedPorts.Clear()
        foreach ($port in $unusedPorts) {
            $device.UnusedPorts.Add($port)
        }
    }
    
    return $connectionMappings.ToArray()
}

function Get-ConsolidatedPortEntries {
    <#
    .SYNOPSIS
        Creates a consolidated list of port entries for a device including connections and unused ports.
    
    .DESCRIPTION
        Helper function to generate a unified, sorted list of port entries combining
        connection data and unused port information for output generation.
    
    .PARAMETER DeviceName
        Name of the device to process.
    
    .PARAMETER DevicePortInfo
        Hashtable containing device port information.
    
    .PARAMETER ConnectionMappings
        Array of all connection mapping objects.
    
    .PARAMETER IncludeUnused
        Whether to include unused ports in the output.
    
    .OUTPUTS
        System.Object[]
        Sorted array of port entry objects.
    #>
    [CmdletBinding()]
    [OutputType([object[]])]
    param(
        [Parameter(Mandatory = $true)]
        [string]$DeviceName,
        
        [Parameter(Mandatory = $true)]
        [hashtable]$DevicePortInfo,
        
        [Parameter(Mandatory = $false)]
        [AllowEmptyCollection()]
        [object[]]$ConnectionMappings = @(),
        
        [Parameter(Mandatory = $false)]
        [bool]$IncludeUnused = $false
    )
    
    $portInfo = $DevicePortInfo[$DeviceName]
    $allPortEntries = [System.Collections.Generic.List[object]]::new()
    
    # Get connections for this device
    $deviceConnections = if ($ConnectionMappings -and $ConnectionMappings.Count -gt 0) { 
        $ConnectionMappings | Where-Object { $_.SourceDevice -eq $DeviceName }
    } else { 
        @() 
    }
    
    # Add connected ports
    foreach ($connection in $deviceConnections) {
        $portEntry = [PSCustomObject]@{
            PortNumber        = if ($connection.SourcePort -match '^\d+$') { [int]$connection.SourcePort } else { [int]($connection.SourcePort -replace '\..*$', '') }
            Port              = $connection.SourcePort
            Media             = $connection.SourceMedia
            Status            = $connection.Status
            DestinationDevice = $connection.DestinationDevice
            DestinationPort   = $connection.DestinationPort
            DestinationMedia  = $connection.DestinationMedia
            Type              = $connection.ConnectionType
            Notes             = if ($connection.Notes) { $connection.Notes } else { "" }
            IsConnected       = $true
        }
        $allPortEntries.Add($portEntry)
    }
    
    # Add unused ports if requested
    if ($IncludeUnused -and $portInfo.UnusedPorts -and $portInfo.UnusedPorts.Count -gt 0) {
        foreach ($port in $portInfo.UnusedPorts) {
            $details = $portInfo.PortDetails[$port]
            $portEntry = [PSCustomObject]@{
                PortNumber        = if ($port -match '^\d+$') { [int]$port } else { [int]($port -replace '\..*$', '') }
                Port              = $port
                Media             = $details.MediaType
                Status            = "Unused"
                DestinationDevice = ""
                DestinationPort   = ""
                DestinationMedia  = ""
                Type              = ""
                Notes             = "Available"
                IsConnected       = $false
            }
            $allPortEntries.Add($portEntry)
        }
    }
    
    # Sort by port number and return
    return ($allPortEntries | Sort-Object PortNumber)
}

#endregion

#region Output Generators

function ConvertTo-MarkdownOutput {
    <#
    .SYNOPSIS
        Converts port mapping data to Markdown format.
    
    .DESCRIPTION
        Creates human-readable Markdown tables for network documentation including
        device summaries, connection mappings, and optionally unused ports.
    
    .PARAMETER Devices
        Array of device configuration objects.
    
    .PARAMETER DevicePortInfo
        Hashtable containing device port information.
    
    .PARAMETER ConnectionMappings
        Array of connection mapping objects.
    
    .PARAMETER InputFile
        Path to the input JSON configuration file.
    
    .PARAMETER OutputFormat
        The output format being used.
    
    .OUTPUTS
        System.String
        Formatted Markdown documentation.
    #>
    [CmdletBinding()]
    [OutputType([string])]
    param(
        [Parameter(Mandatory = $true)]
        [object[]]$Devices,
        
        [Parameter(Mandatory = $true)]
        [hashtable]$DevicePortInfo,
        
        [Parameter(Mandatory = $true)]
        [AllowEmptyCollection()]
        [object[]]$ConnectionMappings,
        
        [Parameter(Mandatory = $false)]
        [string]$InputFile,
        
        [Parameter(Mandatory = $false)]
        [string]$OutputFormat
    )
    
    $markdownBuilder = [System.Text.StringBuilder]::new()
    
    # Header with metadata
    [void]$markdownBuilder.AppendLine("# Network Port Mapping Documentation")
    [void]$markdownBuilder.AppendLine("")
    [void]$markdownBuilder.AppendLine("**Generated on:** $(Get-Date -Format 'yyyy-MM-dd HH:mm:ss')")
    [void]$markdownBuilder.AppendLine("**Tool:** PortMap v1.0")
    if ($InputFile) {
        [void]$markdownBuilder.AppendLine("**Input File:** $(Split-Path -Leaf $InputFile)")
    }
    $effectiveFormat = if ($OutputFormat) { $OutputFormat } else { 'Markdown' }
    [void]$markdownBuilder.AppendLine("**Output Format:** $effectiveFormat")
    [void]$markdownBuilder.AppendLine("**Generated by:** $env:USERNAME on $env:COMPUTERNAME")
    [void]$markdownBuilder.AppendLine("")
    
    # Device Information Summary
    $deviceMakes = $Devices | Select-Object -ExpandProperty deviceMake -Unique | Sort-Object
    $deviceModels = $Devices | Select-Object -ExpandProperty deviceModel -Unique | Sort-Object
    [void]$markdownBuilder.AppendLine("**Device Makes:** $($deviceMakes -join ', ')")
    [void]$markdownBuilder.AppendLine("**Device Models:** $($deviceModels -join ', ')")
    [void]$markdownBuilder.AppendLine("**Total Devices:** $($Devices.Count)")
    [void]$markdownBuilder.AppendLine("")
    
    # Device Summary Table
    [void]$markdownBuilder.AppendLine("## Device Summary")
    [void]$markdownBuilder.AppendLine("")
    [void]$markdownBuilder.AppendLine("| Device Name | Make | Model | Total Ports | Used Ports | Unused Ports |")
    [void]$markdownBuilder.AppendLine("|-------------|------|-------|-------------|------------|--------------|")
    
    foreach ($device in $Devices) {
        $portInfo = $DevicePortInfo[$device.deviceName]
        $usedCount = if ($portInfo.UsedPorts) { @($portInfo.UsedPorts).Count } else { 0 }
        $unusedCount = if ($portInfo.UnusedPorts) { @($portInfo.UnusedPorts).Count } else { 0 }
        [void]$markdownBuilder.AppendLine("| $($device.deviceName) | $($device.deviceMake) | $($device.deviceModel) | $($portInfo.TotalPorts) | $usedCount | $unusedCount |")
    }
    
    [void]$markdownBuilder.AppendLine("")
    
    # Connection and Port Tables - Individual tables per device
    [void]$markdownBuilder.AppendLine("## Port Mapping by Device")
    [void]$markdownBuilder.AppendLine("")
    
    foreach ($device in $Devices) {
        $deviceName = $device.deviceName
        $deviceMake = $device.deviceMake
        $deviceModel = $device.deviceModel
        $portInfo = $DevicePortInfo[$deviceName]
        
        # Get connections for this device
        $deviceConnections = if ($ConnectionMappings) { 
            $ConnectionMappings | Where-Object { $_.SourceDevice -eq $deviceName } | Sort-Object { [int]$_.SourcePort }
        }
        else { 
            @() 
        }
        
        # Calculate counts
        $connectionCount = if ($deviceConnections) { @($deviceConnections).Count } else { 0 }
        $unusedPortCount = if ($ShowUnused -and $portInfo.UnusedPorts) { @($portInfo.UnusedPorts).Count } else { 0 }
        $totalRowCount = $connectionCount + $unusedPortCount
        
        [void]$markdownBuilder.AppendLine("### $deviceName")
        [void]$markdownBuilder.AppendLine("")
        [void]$markdownBuilder.AppendLine("**Device:** $deviceName ($deviceMake $deviceModel)")
        [void]$markdownBuilder.AppendLine("**Total Ports:** $($portInfo.TotalPorts)")
        [void]$markdownBuilder.AppendLine("**Connected Ports:** $connectionCount")
        if ($ShowUnused) {
            [void]$markdownBuilder.AppendLine("**Unused Ports:** $unusedPortCount")
        }
        [void]$markdownBuilder.AppendLine("")
        
        if ($totalRowCount -gt 0) {
            [void]$markdownBuilder.AppendLine("| Port | Media | Status | Destination Device | Destination Port | Destination Media | Type | Notes |")
            [void]$markdownBuilder.AppendLine("|------|-------|--------|-------------------|------------------|-------------------|------|-------|")
            
            # Use helper function to get consolidated port entries
            $sortedPortEntries = Get-ConsolidatedPortEntries -DeviceName $deviceName -DevicePortInfo $DevicePortInfo -ConnectionMappings $ConnectionMappings -IncludeUnused $ShowUnused
            
            foreach ($portEntry in $sortedPortEntries) {
                $status = if ($portEntry.IsConnected) { $portEntry.Status } else { "**Unused**" }
                $destDevice = if ($portEntry.DestinationDevice -and $portEntry.DestinationDevice -ne '') { $portEntry.DestinationDevice } else { "-" }
                $destPort = if ($portEntry.DestinationPort -and $portEntry.DestinationPort -ne '' -and $portEntry.DestinationPort -ne '0') { $portEntry.DestinationPort } else { "-" }
                $destMedia = if ($portEntry.DestinationMedia -and $portEntry.DestinationMedia -ne '') { $portEntry.DestinationMedia } else { "-" }
                $type = if ($portEntry.Type -and $portEntry.Type -ne '') { $portEntry.Type } else { "-" }
                
                [void]$markdownBuilder.AppendLine("| $($portEntry.Port) | $($portEntry.Media) | $status | $destDevice | $destPort | $destMedia | $type | $($portEntry.Notes) |")
            }
        }
        else {
            [void]$markdownBuilder.AppendLine("*No port connections or unused ports to display for this device.*")
        }
        
        [void]$markdownBuilder.AppendLine("")
    }
    
    return $markdownBuilder.ToString()
}

function ConvertTo-CsvOutput {
    <#
    .SYNOPSIS
        Converts port mapping data to individual CSV files per device.
    
    .DESCRIPTION
        Creates individual CSV files for each device with structured data suitable for 
        spreadsheet applications and data processing. Each device gets its own CSV file
        with complete port information, connections, and metadata.
    
    .PARAMETER Devices
        Array of device configuration objects.
    
    .PARAMETER DevicePortInfo
        Hashtable containing device port information.
    
    .PARAMETER ConnectionMappings
        Array of connection mapping objects.
    
    .PARAMETER InputFile
        Path to the input JSON configuration file.
    
    .PARAMETER OutputFormat
        The output format being used.
    
    .PARAMETER ShowUnused
        Include unused ports in the CSV output.
    
    .OUTPUTS
        System.Collections.Hashtable
        Hashtable containing device names as keys and CSV data arrays as values.
    #>
    [CmdletBinding()]
    [OutputType([hashtable])]
    param(
        [Parameter(Mandatory = $true)]
        [object[]]$Devices,
        
        [Parameter(Mandatory = $true)]
        [hashtable]$DevicePortInfo,
        
        [Parameter(Mandatory = $true)]
        [AllowEmptyCollection()]
        [object[]]$ConnectionMappings,
        
        [Parameter(Mandatory = $false)]
        [string]$InputFile,
        
        [Parameter(Mandatory = $false)]
        [string]$OutputFormat,
        
        [Parameter(Mandatory = $false)]
        [switch]$ShowUnused
    )
    
    # Create a hashtable to store CSV data for each device
    $deviceCsvFiles = @{}
    
    foreach ($device in $Devices) {
        $deviceName = $device.deviceName
        $csvData = [System.Collections.Generic.List[object]]::new()
        
        # Use helper function to get consolidated port entries
        $sortedPortEntries = Get-ConsolidatedPortEntries -DeviceName $deviceName -DevicePortInfo $DevicePortInfo -ConnectionMappings $ConnectionMappings -IncludeUnused $ShowUnused
        
        foreach ($portEntry in $sortedPortEntries) {
            $csvRow = [PSCustomObject]@{
                DeviceName        = $deviceName
                Make              = $device.deviceMake
                Model             = $device.deviceModel
                Location          = if ($device.PSObject.Properties.Name -contains 'location' -and $device.location) { 
                    $device.location 
                } elseif ($device.rack -and $device.rackUnit) { 
                    "$($device.rack)/$($device.rackUnit)" 
                } elseif ($device.rack) { 
                    $device.rack 
                } else { 
                    "" 
                }
                Port              = $portEntry.Port
                Media             = $portEntry.Media
                Status            = $portEntry.Status
                DestinationDevice = $portEntry.DestinationDevice
                DestinationPort   = $portEntry.DestinationPort
                DestinationMedia  = $portEntry.DestinationMedia
                Type              = $portEntry.Type
                Notes             = $portEntry.Notes
            }
            $csvData.Add($csvRow)
        }
        
        # Store CSV data for this device
        $deviceCsvFiles[$deviceName] = $csvData.ToArray()
    }
    
    return $deviceCsvFiles
}

function ConvertTo-JsonOutput {
    <#
    .SYNOPSIS
        Converts port mapping data to JSON format.
    
    .DESCRIPTION
        Creates machine-readable JSON output suitable for integration with other tools
        and programmatic consumption.
    
    .PARAMETER Devices
        Array of device configuration objects.
    
    .PARAMETER DevicePortInfo
        Hashtable containing device port information.
    
    .PARAMETER ConnectionMappings
        Array of connection mapping objects.
    
    .PARAMETER InputFile
        Path to the input JSON configuration file.
    
    .PARAMETER OutputFormat
        The output format being used.
    
    .OUTPUTS
        System.String
        JSON-formatted string containing all port mapping data.
    #>
    [CmdletBinding()]
    [OutputType([string])]
    param(
        [Parameter(Mandatory = $true)]
        [object[]]$Devices,
        
        [Parameter(Mandatory = $true)]
        [hashtable]$DevicePortInfo,
        
        [Parameter(Mandatory = $true)]
        [AllowEmptyCollection()]
        [object[]]$ConnectionMappings,
        
        [Parameter(Mandatory = $false)]
        [string]$InputFile,
        
        [Parameter(Mandatory = $false)]
        [string]$OutputFormat
    )
    
    # Collect device information for metadata - with safe property extraction
    $deviceMakes = @()
    $deviceModels = @()
    $deviceNames = @()
    
    try {
        $deviceMakes = $Devices | Where-Object { $null -ne $_.deviceMake } | ForEach-Object { $_.deviceMake } | Select-Object -Unique | Sort-Object
        $deviceModels = $Devices | Where-Object { $null -ne $_.deviceModel } | ForEach-Object { $_.deviceModel } | Select-Object -Unique | Sort-Object
        $deviceNames = $Devices | Where-Object { $null -ne $_.deviceName } | ForEach-Object { $_.deviceName } | Sort-Object
    }
    catch {
        Write-PortMapLog "Warning: Error collecting device metadata: $($_.Exception.Message)" -Level Warning
        # Continue with empty arrays
    }
    
    $jsonOutput = [ordered]@{
        metadata    = [ordered]@{
            generatedOn   = (Get-Date -Format "o")
            tool          = "PortMap"
            version       = "1.0"
            generatedBy   = $env:USERNAME
            computerName  = $env:COMPUTERNAME
            inputFile     = if ($InputFile) { Split-Path -Leaf $InputFile } else { "Unknown" }
            outputFormat  = if ($OutputFormat) { $OutputFormat } else { "JSON" }
            deviceSummary = [ordered]@{
                deviceNames  = $deviceNames
                deviceMakes  = $deviceMakes
                deviceModels = $deviceModels
                deviceCount  = $Devices.Count
            }
        }
        summary     = [ordered]@{
            totalDevices     = if ($Devices) { @($Devices).Count } else { 0 }
            totalConnections = if ($ConnectionMappings) { @($ConnectionMappings).Count } else { 0 }
            totalPorts       = ($DevicePortInfo.Values | ForEach-Object { if ($_.TotalPorts) { $_.TotalPorts } else { 0 } } | Measure-Object -Sum).Sum
            totalUsedPorts   = ($DevicePortInfo.Values | ForEach-Object { if ($_.UsedPorts) { @($_.UsedPorts).Count } else { 0 } } | Measure-Object -Sum).Sum
        }
        devices     = [System.Collections.Generic.List[object]]::new()
        connections = $ConnectionMappings
    }
    
    foreach ($device in $Devices) {
        $portInfo = $DevicePortInfo[$device.deviceName]
        
        $deviceData = [ordered]@{
            deviceName  = $device.deviceName
            deviceMake  = $device.deviceMake
            deviceModel = $device.deviceModel
            location    = if ($device.PSObject.Properties.Name -contains 'location') { $device.location } elseif ($device.rack -and $device.rackUnit) { "$($device.rack)/$($device.rackUnit)" } elseif ($device.rack) { $device.rack } else { "" }
            portSummary = [ordered]@{
                totalPorts         = $portInfo.TotalPorts
                usedPorts          = if ($portInfo.UsedPorts) { @($portInfo.UsedPorts).Count } else { 0 }
                unusedPorts        = if ($portInfo.UnusedPorts) { @($portInfo.UnusedPorts).Count } else { 0 }
                utilizationPercent = if ($portInfo.TotalPorts -gt 0) { 
                    $usedPortCount = if ($portInfo.UsedPorts) { @($portInfo.UsedPorts).Count } else { 0 }
                    [math]::Round(($usedPortCount / $portInfo.TotalPorts) * 100, 2) 
                }
                else { 
                    0 
                }
            }
            portDetails = [System.Collections.Generic.List[object]]::new()
        }
        
        $sortedPorts = $portInfo.PortDetails.Keys | Sort-Object
        foreach ($portNum in $sortedPorts) {
            $portDetail = $portInfo.PortDetails[$portNum]
            $portDetailObj = [ordered]@{
                port        = $portNum
                mediaType   = $portDetail.MediaType
                speed       = $portDetail.Speed
                description = $portDetail.Description
                isUsed      = $portDetail.IsUsed
                connection  = $portDetail.Connection
            }
            $deviceData.portDetails.Add($portDetailObj)
        }
        
        $unusedPortCount = if ($portInfo.UnusedPorts) { @($portInfo.UnusedPorts).Count } else { 0 }
        if ($ShowUnused -and $unusedPortCount -gt 0) {
            $deviceData.unusedPorts = ($portInfo.UnusedPorts | Sort-Object)
        }
        
        $jsonOutput.devices.Add($deviceData)
    }
    
    try {
        return ($jsonOutput | ConvertTo-Json -Depth 15 -Compress:$false)
    }
    catch {
        Write-PortMapLog "Failed to convert to JSON: $($_.Exception.Message)" -Level Error
        throw
    }
}

#endregion

#region Main Execution

function Start-PortMappingProcess {
    <#
    .SYNOPSIS
        Main execution function for the PortMap tool.
    
    .DESCRIPTION
        Orchestrates the entire port mapping process including configuration loading,
        validation, processing, and output generation.
    
    .NOTES
        This function handles all error conditions and provides comprehensive logging.
    #>
    [CmdletBinding()]
    param()
    
    try {
        Write-PortMapLog "Starting PortMap Tool v1.0" -Level Info
        $effectiveInputFile = $null
        if ($PSCmdlet.ParameterSetName -like 'Json*') {
            Write-PortMapLog "Input file (JSON): $InputFile" -Level Info
            $effectiveInputFile = $InputFile
        }
        elseif ($PSCmdlet.ParameterSetName -like 'Csv*') {
            Write-PortMapLog "Input files (CSV): Devices=$DeviceCsvFile Connections=$ConnectionCsvFile" -Level Info
            # Synthesize pseudo input name for metadata / filenames
            $effectiveInputFile = (Split-Path -Leaf $DeviceCsvFile)
        }
        Write-PortMapLog "Output format: $OutputFormat" -Level Info
        
        # Load configuration (JSON or CSV) into canonical object $configContent
        $configContent = $null
        if ($PSCmdlet.ParameterSetName -like 'Json*') {
            Write-PortMapLog "Loading configuration from JSON: $InputFile" -Level Info
            if (-not (Test-Path -Path $InputFile -PathType Leaf)) { throw "Input file does not exist: $InputFile" }
            try { $configContent = Get-Content -Path $InputFile -Raw -ErrorAction Stop | ConvertFrom-Json -ErrorAction Stop }
            catch { throw "Failed to parse JSON from input file: $($_.Exception.Message)" }
        }
        else {
            Write-PortMapLog "Loading configuration from CSV files" -Level Info
            try { $configContent = Import-PortMapCsvConfiguration -DeviceCsvFile $DeviceCsvFile -ConnectionCsvFile $ConnectionCsvFile }
            catch { throw "Failed to parse CSV input: $($_.Exception.Message)" }
        }
        
        if (-not (Test-NetworkConfiguration -Configuration $configContent)) {
            throw "Configuration validation failed. Please check the error messages above."
        }
        
        if ($Validate) {
            Write-PortMapLog "Configuration validation completed successfully" -Level Info
            return 0
        }
        
        # Filter devices if specified
    $devices = [array]$configContent.devices
        if ($DeviceFilter -and @($DeviceFilter).Count -gt 0) {
            $devices = $devices | Where-Object { $_.deviceName -in $DeviceFilter }
            Write-PortMapLog "Filtered to devices: $($DeviceFilter -join ', ')" -Level Info
            
            if (@($devices).Count -eq 0) {
                Write-PortMapLog "No devices matched the filter criteria" -Level Warning
                return 1
            }
        }
        
        # Build device port information
        Write-PortMapLog "Processing device port information..." -Level Info
        $devicePortInfo = @{}
        $deviceIndex = 0
        
        foreach ($device in $devices) {
            $deviceIndex++
            Write-Progress -Activity "Processing Devices" -Status "Processing $($device.deviceName) ($deviceIndex of $($devices.Count))" -PercentComplete (($deviceIndex / $devices.Count) * 100)
            
            try {
                $devicePortInfo[$device.deviceName] = Get-NetworkDevicePortInfo -Device $device
                Write-PortMapLog "Processed device: $($device.deviceName) ($($devicePortInfo[$device.deviceName].TotalPorts) ports)" -Level Info
            }
            catch {
                Write-Progress -Activity "Processing Devices" -Completed
                Write-PortMapLog "Failed to process device $($device.deviceName): $($_.Exception.Message)" -Level Error
                throw
            }
        }
        Write-Progress -Activity "Processing Devices" -Completed
        
        # Process connections
        Write-PortMapLog "Processing connections..." -Level Info
        $connectionMappings = @()
        
        if ($configContent.connections -and @($configContent.connections).Count -gt 0) {
            Write-Progress -Activity "Processing Connections" -Status "Mapping connections..." -PercentComplete 0
            try {
                $connectionMappings = New-ConnectionMappings -Connections $configContent.connections -DevicePortInfo $devicePortInfo
                $connectionCount = if ($connectionMappings) { @($connectionMappings).Count } else { 0 }
                Write-PortMapLog "Processed $connectionCount connections" -Level Info
            }
            catch {
                Write-Progress -Activity "Processing Connections" -Completed
                Write-PortMapLog "Failed to process connections: $($_.Exception.Message)" -Level Error
                throw
            }
            finally {
                Write-Progress -Activity "Processing Connections" -Completed
            }
        }
        else {
            Write-PortMapLog "No connections defined in configuration" -Level Info
        }
        
        # Generate output
        Write-PortMapLog "Generating $OutputFormat output..." -Level Info
        $output = $null
        
        try {
            $output = switch ($OutputFormat) {
                "Markdown" { 
                    ConvertTo-MarkdownOutput -Devices $devices -DevicePortInfo $devicePortInfo -ConnectionMappings $connectionMappings -InputFile $effectiveInputFile -OutputFormat $OutputFormat
                }
                "CSV" { 
                    ConvertTo-CsvOutput -Devices $devices -DevicePortInfo $devicePortInfo -ConnectionMappings $connectionMappings -InputFile $effectiveInputFile -OutputFormat $OutputFormat -ShowUnused:$ShowUnused
                }
                "JSON" { 
                    ConvertTo-JsonOutput -Devices $devices -DevicePortInfo $devicePortInfo -ConnectionMappings $connectionMappings -InputFile $effectiveInputFile -OutputFormat $OutputFormat
                }
                default {
                    throw "Unsupported output format: $OutputFormat"
                }
            }
        }
        catch {
            Write-PortMapLog "Failed to generate $OutputFormat output: $($_.Exception.Message)" -Level Error
            throw
        }
        
        # Handle output generation
        if ($OutputFormat -eq "CSV") {
            # CSV output creates individual files per device
            Write-PortMapLog "Creating individual CSV files per device..." -Level Info
            $outputFiles = @()
            
            try {
                foreach ($deviceName in $output.Keys) {
                    # Generate unique filename for each device
                    $deviceOutputFile = New-UniqueOutputFileName -InputFile $effectiveInputFile -OutputFormat $OutputFormat -Devices @($devices | Where-Object { $_.deviceName -eq $deviceName }) -OutputFile $OutputFile
                    
                    # Create output directory if needed
                    $outputDir = Split-Path -Path $deviceOutputFile -Parent
                    if ($outputDir -and -not (Test-Path -Path $outputDir)) {
                        New-Item -Path $outputDir -ItemType Directory -Force | Out-Null
                        Write-PortMapLog "Created output directory: $outputDir" -Level Info
                    }
                    
                    # Export CSV for this device
                    $output[$deviceName] | Export-Csv -Path $deviceOutputFile -NoTypeInformation -Encoding UTF8
                    
                    # Track output file information
                    $fileInfo = Get-Item -Path $deviceOutputFile
                    $outputFiles += $fileInfo
                    
                    Write-PortMapLog "Created CSV file for $deviceName" -Level Info
                    Write-PortMapLog "  File: $($fileInfo.Name)" -Level Info
                    Write-PortMapLog "  Size: $($fileInfo.Length) bytes" -Level Info
                }
                
                # Display summary of all files created
                Write-PortMapLog "CSV output files created:" -Level Info
                foreach ($fileInfo in $outputFiles) {
                    Write-PortMapLog "  $($fileInfo.FullName)" -Level Info
                }
                
                # Console output for first device if no explicit output file specified
                if (-not $OutputFile -and $outputFiles.Count -gt 0) {
                    Write-Host ""
                    Write-PortMapLog "Console Output (Sample - First Device):" -Level Info
                    $firstDeviceData = $output[($output.Keys | Select-Object -First 1)]
                    $firstDeviceData | Format-Table -AutoSize
                }
            }
            catch {
                Write-PortMapLog "Failed to write CSV output files: $($_.Exception.Message)" -Level Error
                throw
            }
        }
        else {
            # Single file output for Markdown and JSON
            $finalOutputFile = New-UniqueOutputFileName -InputFile $effectiveInputFile -OutputFormat $OutputFormat -Devices $devices -OutputFile $OutputFile
            
            try {
                $outputDir = Split-Path -Path $finalOutputFile -Parent
                if ($outputDir -and -not (Test-Path -Path $outputDir)) {
                    New-Item -Path $outputDir -ItemType Directory -Force | Out-Null
                    Write-PortMapLog "Created output directory: $outputDir" -Level Info
                }
                
                $output | Out-File -FilePath $finalOutputFile -Encoding UTF8 -Force
                
                # Display file information
                $fileInfo = Get-Item -Path $finalOutputFile
                Write-PortMapLog "Output written to file:" -Level Info
                Write-PortMapLog "  File: $($fileInfo.Name)" -Level Info
                Write-PortMapLog "  Location: $($fileInfo.DirectoryName)" -Level Info
                Write-PortMapLog "  Full Path: $($fileInfo.FullName)" -Level Info
                Write-PortMapLog "  Format: $OutputFormat" -Level Info
                Write-PortMapLog "  Size: $($fileInfo.Length) bytes" -Level Info
                
                # Also output to console if not explicitly specifying an output file
                if (-not $OutputFile) {
                    Write-Host ""
                    Write-PortMapLog "Console Output (truncated to first 200 lines):" -Level Info
                    ($output -split "`n" | Select-Object -First 200) -join "`n" | Write-Host
                }
            }
            catch {
                Write-PortMapLog "Failed to write output file: $($_.Exception.Message)" -Level Error
                throw
            }
        }
        
        # Display summary statistics
        $totalPorts = 0
        $usedPorts = 0
        foreach ($d in $devicePortInfo.GetEnumerator()) {
            if ($d.Value -and $d.Value.ContainsKey('TotalPorts')) { $totalPorts += [int]$d.Value.TotalPorts }
            if ($d.Value -and $d.Value.ContainsKey('UsedPorts') -and $d.Value.UsedPorts) { $usedPorts += [int](@($d.Value.UsedPorts).Count) }
        }
        $utilizationRate = if ($totalPorts -gt 0) { [math]::Round(($usedPorts / $totalPorts) * 100, 2) } else { 0 }
        $connectionCount = if ($connectionMappings) { @($connectionMappings).Count } else { 0 }
        
        Write-PortMapLog "Processing Summary:" -Level Info
        Write-PortMapLog "  Devices processed: $(if ($devices) { @($devices).Count } else { 0 })" -Level Info
        Write-PortMapLog "  Total ports: $totalPorts" -Level Info
        Write-PortMapLog "  Used ports: $usedPorts" -Level Info
        Write-PortMapLog "  Port utilization: $utilizationRate%" -Level Info
        Write-PortMapLog "  Connections mapped: $connectionCount" -Level Info
        
        if ($OutputFormat -eq "CSV") {
            Write-PortMapLog "  Output files: $($outputFiles.Count) CSV files (one per device)" -Level Info
            Write-PortMapLog "  Output location: $(Split-Path -Parent $outputFiles[0].FullName)" -Level Info
        }
        else {
            Write-PortMapLog "  Output file: $(Split-Path -Leaf $finalOutputFile)" -Level Info
            Write-PortMapLog "  Output location: $(Split-Path -Parent $finalOutputFile)" -Level Info
        }
        
        Write-PortMapLog "PortMap processing completed successfully" -Level Info
        return 0
        
    }
    catch {
        Write-PortMapLog "Critical error in PortMap processing: $($_.Exception.Message)" -Level Error
        
        if ($_.Exception.InnerException) {
            Write-PortMapLog "Inner exception: $($_.Exception.InnerException.Message)" -Level Error
        }
        
        # Write stack trace for debugging (only if in verbose mode)
        if ($VerbosePreference -eq 'Continue') {
            Write-PortMapLog "Stack trace: $($_.ScriptStackTrace)" -Level Error
        }
        
        return 1
    }
}

# Execute main function and exit with appropriate code
$exitCode = Start-PortMappingProcess
exit $exitCode

#endregion<|MERGE_RESOLUTION|>--- conflicted
+++ resolved
@@ -59,18 +59,15 @@
  Added CSV input support (DeviceCsvFile/ConnectionCsvFile) with new parameter sets:
     - JsonProcess / JsonValidate = legacy JSON input path
     - CsvProcess  / CsvValidate  = CSV input mode
-<<<<<<< HEAD
+
 <#
  Added CSV input support (DeviceCsvFile/ConnectionCsvFile) with new parameter sets:
     - JsonProcess / JsonValidate = legacy JSON input path
     - CsvProcess  / CsvValidate  = CSV input mode
-=======
->>>>>>> 6cc943c1
 #>
 [CmdletBinding(DefaultParameterSetName = 'JsonProcess')]
 param(
     # JSON Input (original behavior)
-<<<<<<< HEAD
     [Parameter(
         Mandatory = $true,
         Position = 0,
@@ -80,17 +77,6 @@
     [Parameter(
         Mandatory = $true,
         Position = 0,
-=======
-    [Parameter(
-        Mandatory = $true,
-        Position = 0,
-        ParameterSetName = 'JsonProcess',
-        HelpMessage = "Path to the input JSON configuration file describing network devices and connections"
-    )]
-    [Parameter(
-        Mandatory = $true,
-        Position = 0,
->>>>>>> 6cc943c1
         ParameterSetName = 'JsonValidate',
         HelpMessage = "Path to the input JSON configuration file describing network devices and connections"
     )]
@@ -128,14 +114,11 @@
         Mandatory = $false,
         ParameterSetName = 'CsvProcess',
         HelpMessage = "Optional connections CSV file"
-<<<<<<< HEAD
     )]
     [Parameter(
         Mandatory = $false,
         ParameterSetName = 'CsvValidate',
         HelpMessage = "Optional connections CSV file"
-=======
->>>>>>> 6cc943c1
     )]
     [Parameter(
         Mandatory = $false,
@@ -205,7 +188,6 @@
     [string[]]$DeviceFilter,
 
     # Validation switch (applies to both JSON and CSV parameter sets)
-<<<<<<< HEAD
     [Parameter(
         Mandatory = $false,
         ParameterSetName = 'JsonValidate',
@@ -213,15 +195,6 @@
     )]
     [Parameter(
         Mandatory = $false,
-=======
-    [Parameter(
-        Mandatory = $false,
-        ParameterSetName = 'JsonValidate',
-        HelpMessage = "Validate the input configuration without generating output"
-    )]
-    [Parameter(
-        Mandatory = $false,
->>>>>>> 6cc943c1
         ParameterSetName = 'CsvValidate',
         HelpMessage = "Validate the input configuration without generating output"
     )]
@@ -383,7 +356,6 @@
     return [PSCustomObject]@{ devices = $devices.ToArray(); connections = $connections }
 }
 
-<<<<<<< HEAD
 function Import-PortMapCsvConfiguration {
     <#
     .SYNOPSIS
@@ -479,8 +451,6 @@
     return [PSCustomObject]@{ devices = $devices.ToArray(); connections = $connections }
 }
 
-=======
->>>>>>> 6cc943c1
 function Test-NetworkConfiguration {
     <#
     .SYNOPSIS
